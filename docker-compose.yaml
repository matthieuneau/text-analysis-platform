--- conflicted
+++ resolved
@@ -31,14 +31,10 @@
     build:
       context: .
       dockerfile: services/preprocessing/Dockerfile
-<<<<<<< HEAD
-      # target: production
+      target: base
     # No ports exposed - only internal communication
-=======
-      target: development
     ports:
       - "8001:8000"  # For local testing
->>>>>>> 41f714a4
     networks:
       - app-network
     healthcheck:
